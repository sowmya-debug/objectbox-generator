--- conflicted
+++ resolved
@@ -306,14 +306,10 @@
 		Bytes: bytes,
 		Pos:   flatbuffers.GetUOffsetT(bytes),
 	}
-	var id = strconv.FormatUint(table.GetUint64Slot(4, 0), 10)
+	var id = bjectbox.StringIdConvertToEntityProperty(table.GetUint64Slot(4, 0))
 
 	return &TaskStringByValue{
-<<<<<<< HEAD
 		Id: id,
-=======
-		Id: objectbox.StringIdConvertToEntityProperty(table.GetUint64Slot(4, 0)),
->>>>>>> 04743cdb
 	}
 }
 
