--- conflicted
+++ resolved
@@ -110,18 +110,9 @@
 	return object.(*Aliases).Id, nil
 }
 
-<<<<<<< HEAD
-// SetId is called by the ObjectBox during Put to update an ID on an object that has just been inserted
-func (aliases_EntityInfo) SetId(object interface{}, id uint64) {
-=======
 // SetId is called by ObjectBox during Put to update an ID on an object that has just been inserted
 func (aliases_EntityInfo) SetId(object interface{}, id uint64) error {
->>>>>>> 99a7f9e5
 	object.(*Aliases).Id = id
-}
-
-// PutRelated is called by the ObjectBox to put related entities before the object itself is flattened and put
-func (aliases_EntityInfo) PutRelated(txn *objectbox.Transaction, object interface{}, id uint64) error {
 	return nil
 }
 
@@ -144,22 +135,15 @@
 	fbutils.SetUOffsetTSlot(fbb, 6, offsetOtherPackage2)
 }
 
-<<<<<<< HEAD
-// Load is called by the ObjectBox to load an object from a FlatBuffer
-func (aliases_EntityInfo) Load(txn *objectbox.Transaction, bytes []byte) interface{} {
-	var table = &flatbuffers.Table{
-=======
 // ToObject is called by ObjectBox to load an object from a FlatBuffer
 func (aliases_EntityInfo) ToObject(bytes []byte) interface{} {
 	table := &flatbuffers.Table{
->>>>>>> 99a7f9e5
 		Bytes: bytes,
 		Pos:   flatbuffers.GetUOffsetT(bytes),
 	}
-	var id = table.GetUint64Slot(4, 0)
 
 	return &Aliases{
-		Id:            id,
+		Id:            table.GetUint64Slot(4, 0),
 		SameFile:      fbutils.GetStringSlot(table, 6),
 		SamePackage:   int(table.GetUint64Slot(8, 0)),
 		SameFile2:     sameFileNamed(fbutils.GetStringSlot(table, 10)),
