--- conflicted
+++ resolved
@@ -139,13 +139,8 @@
 	{{- end}}
 }
 
-<<<<<<< HEAD
-// SetId is called by the ObjectBox during Put to update an ID on an object that has just been inserted
+// SetId is called by ObjectBox during Put to update an ID on an object that has just been inserted
 func ({{$entityNameCamel}}_EntityInfo) SetId(object interface{}, id uint64) {
-=======
-// SetId is called by ObjectBox during Put to update an ID on an object that has just been inserted
-func ({{$entityNameCamel}}_EntityInfo) SetId(object interface{}, id uint64) error {
->>>>>>> 17567fa8
 	{{- if $.Options.ByValue}}
 		if obj, ok := object.(*{{$entity.Name}}); ok {
 			obj.{{$entity.IdProperty.Path}} =   
@@ -160,7 +155,7 @@
 	{{- end}}
 }
 
-// PutRelated is called by the ObjectBox to put related entities before the object itself is flattened and put
+// PutRelated is called by ObjectBox to put related entities before the object itself is flattened and put
 func ({{$entityNameCamel}}_EntityInfo) PutRelated(txn *objectbox.Transaction, object interface{}, id uint64) error {
 	{{- /* TODO ideally we should be using BoxForTarget() with a manually assigned txn */}}
 	{{- range $field := .Fields}}
@@ -261,15 +256,9 @@
     {{end -}}
 }
 
-<<<<<<< HEAD
-// Load is called by the ObjectBox to load an object from a FlatBuffer 
+// Load is called by ObjectBox to load an object from a FlatBuffer 
 func ({{$entityNameCamel}}_EntityInfo) Load(txn *objectbox.Transaction, bytes []byte) interface{} {
 	var table = &flatbuffers.Table{
-=======
-// ToObject is called by ObjectBox to load an object from a FlatBuffer 
-func ({{$entityNameCamel}}_EntityInfo) ToObject(bytes []byte) interface{} {
-	table := &flatbuffers.Table{
->>>>>>> 17567fa8
 		Bytes: bytes,
 		Pos:   flatbuffers.GetUOffsetT(bytes),
 	}
