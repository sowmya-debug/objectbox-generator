--- conflicted
+++ resolved
@@ -245,22 +245,15 @@
 		}
 	}
 
-<<<<<<< HEAD
-	var err error
-	entity.Fields, err = entity.addFields(astStructFieldList{strct, binding.source}, entity.Name, "")
-	if err != nil {
-		return err
-=======
 	{
 		var fieldList = astStructFieldList{strct, binding.source}
 		var recursionStack = map[string]bool{}
 		recursionStack[entity.Name] = true
-		if fields, err := entity.addFields(fieldList, entity.Name, "", &recursionStack); err != nil {
+		var err error
+		entity.Fields, err = entity.addFields(fieldList, entity.Name, "", &recursionStack)
+		if err != nil {
 			return err
-		} else {
-			entity.Fields = fields
-		}
->>>>>>> c9d52509
+		}
 	}
 
 	if len(entity.Properties) == 0 {
@@ -388,12 +381,6 @@
 				}
 			}
 
-<<<<<<< HEAD
-			// apply some struct-related settings to the field
-			field.Property = nil
-			field.Fields, err = entity.addFields(innerStructFields, fieldPath+"."+property.Name, innerPrefix)
-			if err != nil {
-=======
 			// Structs may be chained in a cycle (using pointers), causing an infinite recursion.
 			// Let's make sure this doesn't happen because it causes the generator (and a whole OS) to "freeze".
 			if field.Type != "" {
@@ -403,8 +390,10 @@
 				(*recursionStack)[field.Type] = true
 			}
 
-			if innerFields, err := entity.addFields(innerStructFields, fieldPath+"."+property.Name, innerPrefix, recursionStack); err != nil {
->>>>>>> c9d52509
+			// apply some struct-related settings to the field
+			field.Property = nil
+			field.Fields, err  = entity.addFields(innerStructFields, fieldPath+"."+property.Name, innerPrefix, recursionStack)
+			if err != nil {
 				return nil, err
 			}
 
@@ -1023,9 +1012,6 @@
 	return false
 }
 
-<<<<<<< HEAD
-// IsId called from the template.
-=======
 // Path returns full path to the field (in embedded struct)
 // called from the template
 func (field *Field) Path() string {
@@ -1038,8 +1024,7 @@
 	return strings.Join(parts, ".")
 }
 
-// called from the template
->>>>>>> c9d52509
+// IsId called from the template.
 func (field *Field) IsId() bool {
 	return field.Property == field.Entity.IdProperty
 }
